--- conflicted
+++ resolved
@@ -1,39 +1,14 @@
-<<<<<<< HEAD
-import {
-  Rel,
-  Subst,
-  Term,
-  and,
-  collecto,
-  createLogicVarProxy,  
-  fresh,  
-  makeFacts,  
-  runEasy, 
-} from "./logic_lib.ts";
-import { makeRelDB } from "./facts-sql.ts";
-
-=======
 import { and, eq, lvar, makeFacts, createLogicVarProxy, mapInline, Subst, Term, walk, isVar, unify, run, or, ifte, disj, Rel, fresh, runEasy } from "./logic_lib.ts";
 import knex, { Knex } from "knex";
 import { makeRelDB } from "./facts-sql.ts";
->>>>>>> 45668c6b
 
 const $$ = createLogicVarProxy();
 
-<<<<<<< HEAD
-
-const taps = (msg: string) =>
-  async function* (s: Subst) {
-    console.log("TAP", msg, s);
-    yield s;
-  };
-=======
 const taps = (msg) =>
     async function* (s: Subst) {
         console.log("TAP", msg, s);
         yield s;
     };
->>>>>>> 45668c6b
 
 
 const relDB = await makeRelDB({
@@ -46,13 +21,6 @@
 const P = await relDB.makeRel("people");
 const F = await relDB.makeRel("friends");
 
-<<<<<<< HEAD
-const person_color = Rel((p: Term<any>, c: Term<any>) =>
-  P({
-    name: p,
-    color: c,
-  }),
-=======
 
 const id_name = Rel((i, p) =>
   P({ id: i, name: p})
@@ -60,7 +28,6 @@
 
 const person_color = Rel((p, c) =>
     P({ name: p, color: c })
->>>>>>> 45668c6b
 )
 
 const person_car = Rel((p, c) =>
@@ -68,80 +35,6 @@
 )
 
 const friends =
-<<<<<<< HEAD
-    Rel((f1, f2) =>
-      fresh((f1_id, f2_id) =>
-        and(
-          P({
-            id: f1_id,
-            name: f1, 
-          }),
-          F({
-            f1: f1_id,
-            f2: f2_id, 
-          }),
-          P({
-            id: f2_id,
-            name: f2, 
-          }),
-        ),
-      ),
-    )
-
-const favnum = makeFacts();
-favnum.set("aubrey", 1);
-favnum.set("daniel", 2);
-favnum.set("jen", 3);
-favnum.set("corey", 4);
-
-const debugGoal = (label: string) => async function* (s: Subst) {
-  console.log(`[DEBUG] ${label}:`, s);
-  yield s;
-};
-
-await runEasy(($) => [
-  {
-    name: $.name,
-    color: $.color,
-    favnum: $.favnum,
-    // f_name: $.f_name,
-    f_names: $.f_names,
-    // f_color: $.f_color,
-  },
-  and(
-    person_color($.name, $.color),
-    collecto(
-      {
-        name: $.f_name,
-        color: $.f_color, 
-      },
-      and(
-        friends($.name, $.f_name),
-        person_color($.f_name, $.f_color),
-      ),
-      $.f_names,
-    ),
-    favnum($.name, $.favnum),
-  ),
-]).forEach((x: any) => console.log(x))
-
-await relDB.db.destroy();
-
-
-
-/**
- * runGoal: logic goal that runs T.run for the current substitution and yields all resulting substitutions.
- * Usage: and(T({...}), runGoal(T), ...)
- */
-export function runGoal(T: { run: (s: Subst) => AsyncGenerator<Subst> }) {
-  return async function* (s: Subst) {
-    for await (const s2 of T.run(s)) {
-      yield s2;
-    }
-  };
-}
-
-=======
     Rel((f1, f2) => {
         // fresh((f1_id, f2_id) =>
         const f1_id = lvar();
@@ -197,7 +90,6 @@
 }
 
 await relDB.db.destroy();
->>>>>>> 45668c6b
 
 console.log(relDB.queries);
 
